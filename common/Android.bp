--- conflicted
+++ resolved
@@ -85,10 +85,7 @@
     path: "framework",
     visibility: [
         "//frameworks/base",
-<<<<<<< HEAD
-=======
         "//packages/modules/Connectivity:__subpackages__",
->>>>>>> 522697ed
         "//frameworks/base/packages/Connectivity/framework",
     ],
 }
